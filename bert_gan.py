# Copyright (c) 2017-present, Facebook, Inc.
# All rights reserved.
#
# This source code is licensed under the license found in the
# LICENSE file in the root directory of this source tree.
#

import os
import time
import json
import argparse
from collections import OrderedDict
import numpy as np
import torch
import string

from src.utils import bool_flag, initialize_exp
from src.load import load, load_single, convert
from src.build_model import build_model
from src.bert_trainer import BertTrainer
from src.bert_evaluator import BertEvaluator
from src.bert_evaluator import load_stop_words, rm_stop_words, cos_sim
from torch.utils.data import DataLoader, RandomSampler, SequentialSampler

def main():
    # main
    parser = argparse.ArgumentParser(description='Unsupervised training')
    parser.add_argument("--seed", type=int, default=-1, help="Initialization seed")
    parser.add_argument("--verbose", type=int, default=2, help="Verbose level (2:debug, 1:info, 0:warning)")
    parser.add_argument("--model_path", type=str, default=None, help="Where to store experiment logs and models")
    # data
    parser.add_argument("--src_lang", type=str, default='en', help="Source language")
    parser.add_argument("--tgt_lang", type=str, default='de', help="Target language")

    # self.mapping
    parser.add_argument("--map_id_init", type=bool_flag, default=True, help="Initialize the self.mapping as an identity matrix")
    parser.add_argument("--map_beta", type=float, default=0.01, help="Beta for orthogonalization")
    parser.add_argument("--map_clip_weights", type=float, default=5, help="Clip self.mapping weights")
    # self.discriminator
    parser.add_argument("--dis_layers", type=int, default=3, help="self.discriminator layers")
    parser.add_argument("--dis_hid_dim", type=int, default=2048, help="self.discriminator hidden layer dimensions")
    parser.add_argument("--dis_dropout", type=float, default=0., help="self.discriminator dropout")
    parser.add_argument("--dis_input_dropout", type=float, default=0.1, help="self.discriminator input dropout")
    parser.add_argument("--dis_steps", type=int, default=5, help="self.discriminator steps")
    parser.add_argument("--dis_lambda", type=float, default=1, help="self.discriminator loss feedback coefficient")
    parser.add_argument("--dis_smooth", type=float, default=0.2, help="self.discriminator smooth predictions")
    parser.add_argument("--dis_clip_weights", type=float, default=5, help="Clip self.discriminator weights")
    parser.add_argument("--dis_lr_decay", type=float, default=0.98, help="Discriminator learning rate decay (SGD only)")
    # training adversarial
    parser.add_argument("--adversarial", type=bool_flag, default=True, help="Use adversarial training")
    parser.add_argument("--n_epochs", type=int, default=10, help="Number of epochs")
    parser.add_argument("--batch_size", type=int, default=32, help="Batch size")
    parser.add_argument("--map_optimizer", type=str, default="sgd,lr=0.1", help="self.mapping optimizer")
    parser.add_argument("--dis_optimizer", type=str, default="sgd,lr=0.1", help="self.discriminator optimizer")
    parser.add_argument("--lr_decay", type=float, default=0.95, help="Learning rate decay (SGD only)") 
    parser.add_argument("--min_lr", type=float, default=1e-6, help="Minimum learning rate (SGD only)")
    parser.add_argument("--lr_shrink", type=float, default=0.5, help="Shrink the learning rate if the validation metric decreases (1 to disable)")
    # training refinement
    parser.add_argument("--n_refinement", type=int, default=0, help="Number of refinement iterations (0 to disable the refinement procedure)")
    # for bert
    parser.add_argument("--input_file", default=None, type=str)
    parser.add_argument("--vocab_file", default=None, type=str, required=True, 
                            help="The vocabulary file that the BERT model was trained on.")
    parser.add_argument("--bert_config_file", default=None, type=str, required=True,
                            help="The config json file corresponding to the pre-trained BERT model. "
                                "This specifies the model architecture.")
    parser.add_argument("--init_checkpoint", default=None, type=str, required=True, 
                            help="Initial checkpoint (usually from a pre-trained BERT model).")
    parser.add_argument("--vocab_file1", default=None, type=str, required=True, 
                            help="The vocabulary file that the BERT model was trained on.")
    parser.add_argument("--bert_config_file1", default=None, type=str, required=True,
                            help="The config json file corresponding to the pre-trained BERT model. "
                                "This specifies the model architecture.")
    parser.add_argument("--init_checkpoint1", default=None, type=str, required=True, 
                            help="Initial checkpoint (usually from a pre-trained BERT model).")
    # Other parameters
    parser.add_argument("--bert_layer", default=-1, type=int)
    parser.add_argument("--max_seq_length", default=128, type=int,
                        help="The maximum total input sequence length after WordPiece tokenization. Sequences longer "
                            "than this will be truncated, and sequences shorter than this will be padded.")
    parser.add_argument("--do_lower_case", default=True, action='store_true', 
                        help="Whether to lower case the input text. Should be True for uncased "
                            "models and False for cased models.")
    parser.add_argument("--dev_sent_num", default=1000, type=int, help="Number of sentence pair for development(sentence similarity).")
    parser.add_argument("--print_every_dis_steps", default=100, type=int, help="Print every ? self.discriminator steps.")
    parser.add_argument("--save_every_dis_steps", default=1000, type=int, help="Save every ? self.discriminator steps.")
    parser.add_argument("--local_rank",type=int, default=-1, help = "local_rank for distributed training on gpus")
    parser.add_argument("--no_cuda", default=False, action='store_true', help="Whether not to use CUDA when available")
    parser.add_argument("--rm_stop_words", default=False, action='store_true', help="Whether to remove stop words while evaluating(sentence similarity)")
    parser.add_argument("--rm_punc", default=False, action='store_true', help="Whether to remove punctuation while evaluating(sentence similarity)")
    parser.add_argument("--stop_words_src", type=str, default="", help="Stop word file for source language")
    parser.add_argument("--stop_words_tgt", type=str, default="", help="Stop word file for target language")
    parser.add_argument("--save_dis", default=True, action='store_true', help="Whether to save self.discriminator")
    # For predict
    parser.add_argument("--pred", type=bool_flag, default=False, help="Map source bert to target space")
    parser.add_argument("--src_file", default=None, type=str, help="The source input file")
    parser.add_argument("--output_file", default=None, type=str, help="The output file of mapped source language embeddings")
    parser.add_argument("--sent_sim", type=bool_flag, default=False, help="Calculate sentence similarity?")
<<<<<<< HEAD
    parser.add_argument("--base_embed", default=False, action='store_true', help="Use base embeddings of BERT?")
=======
    parser.add_argument("--sim_file", type=str, default="", help="output similarity file")
>>>>>>> 2bf1835c
    # parse parameters
    args = parser.parse_args()

    advbert = AdvBert(args)

    if not args.pred and args.adversarial:
        advbert.train_adv()

    if args.n_refinement > 0:
        advbert.refine()

    if args.pred:
        advbert.pred()

    if args.sent_sim:
        advbert.calculate_sim()

class Args(object):

    def __init__(self, model_path, vocab_file, bert_config_file, init_checkpoint, 
                output_file, max_seq_length=128, bert_layer=-1, 
                vocab_file1=None, bert_config_file1=None, init_checkpoint1=None):

        self.adversarial = False
        self.pred = True
        self.no_cuda = False
        self.local_rank = -1
        self.batch_size = 32
        self.do_lower_case = True

        self.vocab_file = vocab_file
        self.bert_config_file = bert_config_file
        self.init_checkpoint = init_checkpoint
        self.model_path = model_path
        self.max_seq_length = max_seq_length
        self.output_file = output_file
        self.bert_layer = bert_layer

        self.vocab_file1 = vocab_file1
        self.bert_config_file1 = bert_config_file1
        self.init_checkpoint1 = init_checkpoint1
        

class AdvBert(object):

    def __init__(self, args):

        self.args = args
        # check parameters
        if self.args.adversarial:
            assert 0 <= self.args.dis_dropout < 1
            assert 0 <= self.args.dis_input_dropout < 1
            assert 0 <= self.args.dis_smooth < 0.5
            assert self.args.dis_lambda > 0 and self.args.dis_steps > 0
            assert 0 < self.args.lr_shrink <= 1
            assert self.args.model_path is not None
        self.dataset = None
        # build model / trainer / evaluator
        if not self.args.pred and not self.args.sent_sim:
            self.logger = initialize_exp(self.args)
        if self.args.adversarial or self.args.sent_sim:
            assert os.path.isfile(self.args.input_file)
            self.dataset, unique_id_to_feature, self.features = load(self.args.vocab_file, 
                    self.args.input_file, batch_size=self.args.batch_size, 
                    do_lower_case=self.args.do_lower_case, max_seq_length=self.args.max_seq_length, 
                    local_rank=self.args.local_rank, vocab_file1=self.args.vocab_file1)
        self.bert_model, self.mapping, self.discriminator, self.bert_model1 = build_model(self.args, True)

        if self.args.adversarial:
            self.trainer = BertTrainer(self.bert_model, self.dataset, self.mapping, self.discriminator, 
                                    self.args, bert_model1=self.bert_model1)
            self.evaluator = BertEvaluator(self.trainer, self.features)

        if self.args.local_rank == -1 or self.args.no_cuda:
            self.device = torch.device("cuda" if torch.cuda.is_available() and not self.args.no_cuda else "cpu")
        else:
            self.device = torch.device("cuda", self.args.local_rank)

    def train_adv(self):
        """
        Learning loop for Adversarial Training
        """

        self.logger.info('----> ADVERSARIAL TRAINING <----\n\n')

        sampler = RandomSampler(self.dataset)
        train_loader = DataLoader(self.dataset, sampler=sampler, batch_size=self.args.batch_size)
        # training loop
        for n_epoch in range(self.args.n_epochs):

            self.logger.info('Starting adversarial training epoch %i...' % n_epoch)
            tic = time.time()
            n_words_proc = 0
            n_dis_step = 0
            n_map_step = 0
            stats = {'DIS_COSTS': []}
            for input_ids_a, input_mask_a, input_ids_b, input_mask_b, example_indices in train_loader:
                input_ids_a = input_ids_a.to(self.device)
                input_mask_a = input_mask_a.to(self.device)
                input_ids_b = input_ids_b.to(self.device)
                input_mask_b = input_mask_b.to(self.device)

                src_bert = self.trainer.get_bert(input_ids_a, input_mask_a, 
                                                bert_layer=self.args.bert_layer, model_id=0)
                tgt_bert = self.trainer.get_bert(input_ids_b, input_mask_b, 
                                                bert_layer=self.args.bert_layer, model_id=1)
                self.trainer.dis_step(src_bert, tgt_bert, stats)

                n_dis_step += 1
                if n_dis_step % self.args.dis_steps == 0:
                    n_words_proc += self.trainer.mapping_step(stats)
                    n_map_step += 1

                # log stats
                if n_dis_step % self.args.print_every_dis_steps == 0:
                    stats_str = [('DIS_COSTS', 'Discriminator loss')]
                    stats_log = ['%s: %.4f' % (v, np.mean(stats[k]))
                                 for k, v in stats_str if len(stats[k]) > 0]
                    stats_log.append('%i samples/s' % int(n_words_proc / (time.time() - tic)))
                    self.logger.info(('Epoch: {:0>3d} | Step: {:0>6d} - '.format(n_epoch, n_dis_step)) + ' | '.join(stats_log))

                    # reset
                    tic = time.time()
                    n_words_proc = 0
                    for k, _ in stats_str:
                        del stats[k][:]
                if n_dis_step % self.args.save_every_dis_steps == 0:
                    sent_sim = self.evaluator.sent_sim(rm_stop_words=self.args.rm_stop_words)
                    self.evaluator.eval_dev_dis()
                    self.trainer.save_best(sent_sim)

            # embeddings / self.discriminator evaluation
            #to_log = OrderedDict({'n_epoch': n_epoch})
            sent_sim = self.evaluator.sent_sim(rm_stop_words=self.args.rm_stop_words)
            self.evaluator.eval_dev_dis()

            # JSON log / save best model / end of epoch
            #self.logger.info("__log__:%s" % json.dumps(to_log))
            self.trainer.save_best(sent_sim)
            self.logger.info('End of epoch %i.\n\n' % n_epoch)

            # update the learning rate (stop if too small)
            self.trainer.update_lr(sent_sim)
            #self.trainer.update_dis_lr(sent_sim)
            if self.trainer.map_optimizer.param_groups[0]['lr'] < self.args.min_lr:
                self.logger.info('Learning rate < 1e-6. BREAK.')
                break

    def refine(self):
        """
        Learning loop for Procrustes Iterative Refinement
        """

        # Get the best self.mapping according to VALIDATION_METRIC
        self.logger.info('----> ITERATIVE PROCRUSTES REFINEMENT <----\n\n')
        self.trainer.reload_best()

        # training loop
        for n_iter in range(self.args.n_refinement):

            self.logger.info('Starting refinement iteration %i...' % n_iter)

            # apply the Procrustes solution
            self.trainer.procrustes()

            sent_sim = self.evaluator.sent_sim(rm_stop_words=self.args.rm_stop_words)

            # JSON log / save best model / end of epoch
            #self.logger.info("__log__:%s" % json.dumps(to_log))
            self.trainer.save_best(sent_sim)
            self.logger.info('End of refinement iteration %i.\n\n' % n_iter)

    def pred(self):
        """
        Map bert of source language to target space
        """
        assert self.args.src_file is not None
        assert self.args.output_file is not None

        self.trainer.reload_best()
        pred_dataset, unique_id_to_feature, features = load_single(self.args.vocab_file, 
                        self.args.src_file, batch_size=self.args.batch_size, 
                        do_lower_case=self.args.do_lower_case, 
                        max_seq_length=self.args.max_seq_length, 
                        local_rank=self.args.local_rank)
        pred_sampler = SequentialSampler(pred_dataset)
        pred_dataloader = DataLoader(pred_dataset, sampler=pred_sampler, batch_size=self.args.batch_size)
        self.bert_model.eval()
        with open(self.args.output_file, "w", encoding='utf-8') as writer:
            for input_ids, input_mask, example_indices in pred_dataloader:
                input_ids = input_ids.to(self.device)
                input_mask = input_mask.to(self.device)

                all_encoder_layers, _ = self.bert_model(input_ids, token_type_ids=None, attention_mask=input_mask)
                src_encoder_layer = all_encoder_layers[self.args.bert_layer]
                mapped_encoder_layer = self.trainer.mapping(src_encoder_layer)

                for b, example_index in enumerate(example_indices):
                    feature = features[example_index.item()]
                    unique_id = int(feature.unique_id)
                    # feature = unique_id_to_feature[unique_id]
                    output_json = OrderedDict()
                    output_json["linex_index"] = unique_id
                    all_out_features = []
                    for (i, token) in enumerate(feature.tokens):
                        all_layers = []
                        layer_output = mapped_encoder_layer.detach().cpu().numpy()
                        layer_output = layer_output[b]
                        layers = OrderedDict()
                        layers["index"] = self.args.bert_layer
                        layers["values"] = [
                            round(x.item(), 6) for x in layer_output[i]
                        ]
                        all_layers.append(layers)
                        out_features = OrderedDict()
                        out_features["token"] = token
                        out_features["layers"] = all_layers
                        all_out_features.append(out_features)
                    output_json["features"] = all_out_features
                    writer.write(json.dumps(output_json) + "\n")

    def list2bert(self, sents):
        """
        Map bert of source language to target space
        """
        assert self.args.output_file is not None

        self.trainer.reload_best()
        pred_dataset, unique_id_to_feature, features = convert(self.args.vocab_file, 
                        sents, batch_size=self.args.batch_size, 
                        do_lower_case=self.args.do_lower_case, 
                        max_seq_length=self.args.max_seq_length, 
                        local_rank=self.args.local_rank)
        pred_sampler = SequentialSampler(pred_dataset)
        pred_dataloader = DataLoader(pred_dataset, sampler=pred_sampler, batch_size=self.args.batch_size)
        self.bert_model.eval()
        with open(self.args.output_file, "w", encoding='utf-8') as writer:
            for input_ids, input_mask, example_indices in pred_dataloader:
                input_ids = input_ids.to(self.device)
                input_mask = input_mask.to(self.device)

                all_encoder_layers, _ = self.bert_model(input_ids, token_type_ids=None, attention_mask=input_mask)
                src_encoder_layer = all_encoder_layers[self.args.bert_layer]
                mapped_encoder_layer = self.trainer.mapping(src_encoder_layer)

                for b, example_index in enumerate(example_indices):
                    feature = features[example_index.item()]
                    unique_id = int(feature.unique_id)
                    # feature = unique_id_to_feature[unique_id]
                    output_json = OrderedDict()
                    output_json["linex_index"] = unique_id
                    all_out_features = []
                    for (i, token) in enumerate(feature.tokens):
                        all_layers = []
                        layer_output = mapped_encoder_layer.detach().cpu().numpy()
                        layer_output = layer_output[b]
                        layers = OrderedDict()
                        layers["index"] = self.args.bert_layer
                        layers["values"] = [
                            round(x.item(), 6) for x in layer_output[i]
                        ]
                        all_layers.append(layers)
                        out_features = OrderedDict()
                        out_features["token"] = token
                        out_features["layers"] = all_layers
                        all_out_features.append(out_features)
                    output_json["features"] = all_out_features
                    writer.write(json.dumps(output_json) + "\n")

    def get_bert(self, input_ids, input_mask, bert_layer=-1, model_id=0):
        """
        Get BERT
        """
        with torch.no_grad():
            if model_id == 0 or self.bert_model1 is None:
                self.bert_model.eval()
                all_encoder_layers, _ = self.bert_model(input_ids, token_type_ids=None, attention_mask=input_mask)
            else:
                self.bert_model1.eval()
                all_encoder_layers, _ = self.bert_model1(input_ids, token_type_ids=None, attention_mask=input_mask)
            encoder_layer = all_encoder_layers[bert_layer]
        
        # [batch_size, seq_len, output_dim]
        return encoder_layer

    def calculate_sim(self):
        """
        Learning loop for Adversarial Training
        """

        print ('----> Calculate Sentence Similarity <----\n\n')

        sampler = SequentialSampler(self.dataset)
        train_loader = DataLoader(self.dataset, sampler=sampler, batch_size=self.args.batch_size)
        n_sent = 0

        self.punc = ""
        self.stop_words_a = ""
        self.stop_words_b = ""
        if self.args.rm_punc:
            self.punc = string.punctuation
        if self.args.rm_stop_words:
            self.stop_words_a = load_stop_words(self.args.stop_words_src)
            self.stop_words_b = load_stop_words(self.args.stop_words_tgt)
        outfile = self.args.sim_file if self.args.sim_file else 'similarities.txt'
        with open(outfile ,'w') as fo:
            for input_ids_a, input_mask_a, input_ids_b, input_mask_b, example_indices in train_loader:
                input_ids_a = input_ids_a.to(self.device)
                input_mask_a = input_mask_a.to(self.device)
                input_ids_b = input_ids_b.to(self.device)
                input_mask_b = input_mask_b.to(self.device)

                if self.args.base_embed:
                    src_bert = self.bert_model.embeddings(input_ids_a, None).data.cpu().numpy()
                    tgt_bert = self.bert_model1.embeddings(input_ids_b, None).data.cpu().numpy()
                else:
                    src_bert = self.get_bert(input_ids_a, input_mask_a, 
                                        bert_layer=self.args.bert_layer, model_id=0).data.cpu().numpy()
                    tgt_bert = self.get_bert(input_ids_b, input_mask_b, 
                                        bert_layer=self.args.bert_layer, model_id=1).data.cpu().numpy()
                similarities = []
                for i, example_index in enumerate(example_indices):
                    n_sent += 1
                    if n_sent % 1000 == 0:
                        print ("\r{}".format(n_sent),end="")
                    feature = self.features[example_index.item()]
                    seq_len_a = np.sum(input_mask_a[i].data.cpu().numpy())
                    seq_len_b = np.sum(input_mask_b[i].data.cpu().numpy())
                    # [seq_len, output_dim]
                    src_emb = src_bert[i][1:seq_len_a-1]
                    tgt_emb = tgt_bert[i][1:seq_len_b-1]
                    if rm_stop_words or self.args.rm_punc:
                        src_toks, src_emb = rm_stop_words(feature.tokens_a[1:-1], src_emb, self.stop_words_a, self.punc)
                        tgt_toks, tgt_emb = rm_stop_words(feature.tokens_b[1:-1], tgt_emb, self.stop_words_b, self.punc)
                    if len(src_emb) == 0 or len(tgt_emb) == 0:
                        continue
                    similarities.append(cos_sim(np.mean(src_emb, 0), np.mean(tgt_emb, 0)))
                    fo.write('sim:'+str(similarities[-1])+'\n'+' '.join(feature.tokens_a)+' ||| '+' '.join(feature.tokens_b)+'\n')
            sim_mean = np.mean(similarities)
            fo.write("Mean sentence similarity: {:.2f}% ".format(sim_mean*100))
        print("Mean sentence similarity: {:.2f}% ".format(sim_mean*100))

if __name__ == "__main__":
  main()<|MERGE_RESOLUTION|>--- conflicted
+++ resolved
@@ -96,11 +96,8 @@
     parser.add_argument("--src_file", default=None, type=str, help="The source input file")
     parser.add_argument("--output_file", default=None, type=str, help="The output file of mapped source language embeddings")
     parser.add_argument("--sent_sim", type=bool_flag, default=False, help="Calculate sentence similarity?")
-<<<<<<< HEAD
     parser.add_argument("--base_embed", default=False, action='store_true', help="Use base embeddings of BERT?")
-=======
     parser.add_argument("--sim_file", type=str, default="", help="output similarity file")
->>>>>>> 2bf1835c
     # parse parameters
     args = parser.parse_args()
 
